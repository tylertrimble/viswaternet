# -*- coding: utf-8 -*-
"""
The viswaternet.drawing.discrete module handles everything related to discrete data drawing.
"""

import numpy as np
import matplotlib as mpl
import matplotlib.pyplot as plt
import networkx.drawing.nx_pylab as nxp
from viswaternet.network import processing
from viswaternet.utils import save_fig, unit_conversion, label_generator
from viswaternet.drawing import base
from viswaternet.utils.markers import *
import time
default_cmap = 'autumn_r'


def draw_discrete_nodes(
        self,
        ax,
        element_list,
        intervals,
        node_size=None,
        label_list=None,
        node_shape=None,
        cmap="tab10",
        node_border_color=None,
        node_border_width=None,
        color_list=None):
    """Draws discretized nodal data onto the figure.
    
    Arguments
    ---------
    ax : axes._subplots.AxesSubplot
        Matplotlib axes object.
        
    element_list : array-like
        List of network elements that data will be retrieved for.
        
    intervals : dict
        The dictionary containting the intervals and the draw_nodes assocaited with each interval.
        
    node_size : integer, array-like
        List of node sizes for each interval.
        
    label_list : string, array-like
        List of labels for each interval.
        
    node_shape : string, array-like
        List of node shapes for each interval. Refer to matplotlib documentation for available marker types.
        
    cmap : string
        The matplotlib color map to be used for plotting. Refer to matplotlib documentation for possible inputs.
        
    node_border_color : string, array-like
        The color of the node borders for each interval.
        
    node_border_width  : integer, array-like
        The width of the node borders for each interval.
        
    color_list : string, array-like
        The list of node colors for each interval. Both cmap and color_list can not be used at the same time to color draw_nodes. If both are, then color_list takes priority.
    """
    model = self.model
    if node_size is None:
        if len(model["node_names"]) < 300:
            node_size = (np.ones(len(intervals)) * 300).tolist()
        elif len(model["node_names"]) >= 300 \
                and len(model["node_names"]) < 1000:
            node_size = (np.ones(
                len(intervals)) * (80000 / len(model["node_names"]))).tolist()
        else:
            node_size = (np.ones(len(intervals)) * 80).tolist()
    if isinstance(node_size, int) or isinstance(node_size, float):
        node_size = (np.ones(len(intervals)) * node_size).tolist()
    if label_list is None:
        label_list = intervals
    if node_shape is None:
        node_shape = ['.' for i in range(len(intervals))]
    if isinstance(node_shape, str):
        node_shape = [node_shape for i in range(len(intervals))]
    if node_border_color is None:
        node_border_color = ['k' for i in range(len(intervals))]    
    if isinstance(node_border_color, str):
        node_border_color = [node_border_color for i in range(len(intervals))]
    if node_border_width is None:
       node_border_width = [0 for i in range(len(intervals))]
    if isinstance(node_border_width, int) \
            or isinstance(node_border_width, float):
        node_border_width = [node_border_width for i in range(len(intervals))]
    empty_interval = False
    if (color_list is not None and cmap is not None) or color_list is not None:
        for j, interval_name in enumerate(intervals):
            node_list = [model["node_names"][i]
                         for i in element_list.get(interval_name).values()]

            if not node_list:
                nxp.draw_networkx_nodes(
                    model["G"],
                    model["pos_dict"],
                    ax=ax,
                    nodelist=[model["node_names"][0]],
                    node_size=node_size[j],
                    node_color=color_list[j],
                    node_shape=node_shape[j],
                    label=label_list[j],
                    edgecolors=node_border_color[j],
                    linewidths=node_border_width[j])
                empty_interval is True
            else:
                nxp.draw_networkx_nodes(
                    model["G"], model["pos_dict"], ax=ax,
                    nodelist=(
                        [model["node_names"][i]
                         for i in element_list.get(interval_name).values()]),
                    node_size=node_size[j],
                    node_color=color_list[j],
                    node_shape=node_shape[j],
                    label=label_list[j],
                    edgecolors=node_border_color[j],
                    linewidths=node_border_width[j])
        if empty_interval:
            for k, interval_name in enumerate(intervals):
                node_list = [
                    model["node_names"][i]
                    for i in element_list.get(interval_name).values()]
                nxp.draw_networkx_nodes(
                    model["G"],
                    model["pos_dict"],
                    ax=ax,
                    nodelist=node_list,
                    node_size=node_size[k],
                    node_color=color_list[k],
                    node_shape=node_shape[k],
                    edgecolors=node_border_color[k],
                    linewidths=node_border_width[k])
    else:
        cmap = mpl.colormaps[cmap]
        cmapValue = 1 / len(intervals)
        for j, interval_name in enumerate(intervals):
            node_list = [model["node_names"][i]
                         for i in element_list.get(interval_name).values()]
            if not node_list:
                nxp.draw_networkx_nodes(
                    model["G"],
                    model["pos_dict"],
                    ax=ax,
                    nodelist=[model["node_names"][0]],
                    node_size=node_size[j],
                    node_color=[cmap(float(cmapValue))],
                    node_shape=node_shape[j],
                    label=label_list[j],
                    edgecolors=node_border_color[j],
                    linewidths=node_border_width[j])
                empty_interval = True
            else:
                nxp.draw_networkx_nodes(
                    model["G"],
                    model["pos_dict"],
                    ax=ax,
                    nodelist=node_list,
                    node_size=node_size[j],
                    node_color=[cmap(float(cmapValue))],
                    node_shape=node_shape[j],
                    label=label_list[j],
                    edgecolors=node_border_color[j],
                    linewidths=node_border_width[j])
            cmapValue += 1 / len(intervals)
        if empty_interval:
            cmap2 = cmap
            cmapValue2 = 1 / len(intervals)
            for k, interval_name in enumerate(intervals):
                node_list = [
                    model["node_names"][i]
                    for i in element_list.get(interval_name).values()]
                nxp.draw_networkx_nodes(
                    model["G"],
                    model["pos_dict"],
                    ax=ax,
                    nodelist=node_list,
                    node_size=node_size[k],
                    node_color=[cmap2(float(cmapValue2))],
                    node_shape=node_shape[k],
                    edgecolors=node_border_color[k],
                    linewidths=node_border_width[k])
                cmapValue2 += 1 / len(intervals)


def draw_discrete_links(
        self,
        ax,
        element_list,
        intervals,
        link_width=None,
        label_list=None,
        cmap="tab10",
        color_list=None,
        link_style='-',
        link_arrows=False):
<<<<<<< HEAD
    t1 = time.time()
=======
    """Draws discretized link data onto the figure.
    
    Arguments
    ---------
    ax : axes._subplots.AxesSubplot
        Matplotlib axes object.
        
    element_list : array-like
        List of network elements that data will be retrieved for.
        
    intervals : dict
        The dictionary containting the intervals and the draw_links associated with each interval.
        
    link_width : integer, array-like
        List of link widths for each interval.
        
    label_list : string, array-like
        List of labels for each interval.
        
    cmap : string
        The matplotlib color map to be used for plotting. Refer to matplotlib documentation for possible inputs.
        
    color_list : string, array-like
        The list of node colors for each interval. Both cmap and color_list can not be used at the same time to color draw_nodes. If both are, then color_list takes priority.
        
    link_style : string
        The style (solid, dashed, dotted, etc.) of the draw_links. Refer to matplotlib documentation for available line styles.
        
    link_arrows : boolean
        Determines if an arrow is drawn in the direction of flow of the pump.
    """   
    
>>>>>>> 944d503d
    model = self.model
    if link_width is None:
        link_width = (np.ones(len(intervals)) * 2).tolist()
    if isinstance(link_width, int) or isinstance(link_width, float):
        link_width = (np.ones(len(intervals)) * link_width).tolist()
    if label_list is None:
        label_list = intervals
    if isinstance(link_style, str):
        link_style = [link_style for i in range(len(intervals))]
    if isinstance(link_arrows, bool):
        link_arrows = [link_arrows for i in range(len(intervals))]
    empty_interval = False
    if (color_list is not None and cmap is not None) or color_list is not None:
        for j, interval_name in enumerate(intervals):
            edge_list = [model["pipe_list"][i]
                         for i in element_list.get(interval_name).values()]
            if not edge_list:
                nxp.draw_networkx_edges(
                    model["G"],
                    model["pos_dict"],
                    ax=ax,
                    edgelist=[model["pipe_list"][0]],
                    edge_color=color_list[j],
                    width=link_width[j],
                    arrows=link_arrows[j],
                    style=link_style[j],
                    label=label_list[j])

                empty_interval = True
            else:
                nxp.draw_networkx_edges(
                    model["G"],
                    model["pos_dict"],
                    ax=ax,
                    edgelist=edge_list,
                    edge_color=color_list[j],
                    width=link_width[j],
                    arrows=link_arrows[j],
                    style=link_style[j],
                    label=label_list[j])
        if empty_interval:
            for k, interval_name in enumerate(intervals):
                edge_list = [model["pipe_list"][i]
                             for i in element_list.get(interval_name).values()]
                nxp.draw_networkx_edges(
                    model["G"],
                    model["pos_dict"],
                    ax=ax,
                    edgelist=edge_list,
                    edge_color=color_list[k],
                    width=link_width[k],
                    arrows=link_arrows[k],
                    style=link_style[k])
    else:
        cmap = mpl.colormaps[cmap]
        cmapValue = 1 / len(intervals)
        for j, interval_name in enumerate(intervals):
            edge_list = [model["pipe_list"][i]
                         for i in element_list.get(interval_name).values()]
            if not edge_list:
                nxp.draw_networkx_edges(
                    model["G"],
                    model["pos_dict"],
                    ax=ax,
                    edgelist=[model["pipe_list"][0]],
                    edge_color=[cmap(float(cmapValue))],
                    width=link_width[j],
                    arrows=link_arrows[j],
                    style=link_style[j],
                    label=label_list[j])
                empty_interval = True
            else:
                nxp.draw_networkx_edges(
                    model["G"],
                    model["pos_dict"],
                    ax=ax,
                    edgelist=edge_list,
                    edge_color=[cmap(float(cmapValue))],
                    width=link_width[j],
                    arrows=link_arrows[j],
                    style=link_style[j],
                    label=label_list[j])
            cmapValue += 1 / len(intervals)
        if empty_interval:
            cmap2 = cmap
            cmapValue2 = 1 / len(intervals)
            for k, interval_name in enumerate(intervals):
                edge_list = [model["pipe_list"][i]
                             for i in element_list.get(interval_name).values()]
                nxp.draw_networkx_edges(
                    model["G"],
                    model["pos_dict"],
                    ax=ax,
                    edgelist=edge_list,
                    edge_color=[cmap2(float(cmapValue2))],
                    width=link_width[k],
                    arrows=link_arrows[k],
                    style=link_style[k])
                cmapValue2 += 1 / len(intervals)
    t2 = time.time()
    print("Discrete Drawing Time: " + str(t2-t1))

def plot_discrete_nodes(
        self,
        ax=None,
        num_intervals=5,
        parameter=None,
        value=None,
        unit=None,
        element_list=None,
        include_tanks=False,
        include_reservoirs=False,
        intervals="automatic",
        node_size=None,
        node_shape=None,
        label_list=None,
        node_border_color=None,
        node_border_width=None,
        savefig=False,
        save_name=None,
        dpi='figure',
        save_format='png',
        draw_tanks=True,
        draw_reservoirs=True,
        draw_pumps=True,
        draw_valves=True,
        draw_nodes=True,
        draw_links=True,
        discrete_legend_title=None,
        base_legend_loc="upper right",
        discrete_legend_loc="lower right",
        cmap=default_cmap,
        color_list=None,
        disable_interval_deleting=True,
        base_legend_label_font_size=15,
        base_legend_label_color="k",
        discrete_legend_label_font_size=15,
        discrete_legend_label_color="k",
        discrete_legend_title_font_size=17,
        discrete_legend_title_color='k',
        draw_legend_frame=False,
        legend_decimal_places=3,
        reservoir_size=150,
        reservoir_color='k',
        reservoir_shape=epa_res,
        reservoir_border_color='k',
        reservoir_border_width=3,
        tank_size=200,
        tank_color='k',
        tank_shape=epa_tank,
        tank_border_color='k',
        tank_border_width=2,
        valve_element='node',
        valve_size=200,
        valve_color='k',
        valve_shape=epa_valve,
        valve_border_color='k',
        valve_border_width=1,
        valve_width=3,
        valve_line_style='-',
        valve_arrows=False,
        pump_element='node',
        pump_size=200,
        pump_color='k',
        pump_shape=epa_pump,
        pump_border_color='k',
        pump_border_width=1,
        pump_width=3,
        pump_line_style='-',
        pump_arrows=False,
        base_node_color='k',
        base_node_size=30,
        base_link_color='k',
        base_link_width=1,
        base_link_line_style='-',
        base_link_arrows=False,
        draw_base_legend=True,
        draw_interval_legend=True):
<<<<<<< HEAD
    model = self.model
=======
    """User-level function that draws discretized nodal data, base elements, legends, and saves the figure.
   
    Arguments
    ---------
    ax : axes._subplots.AxesSubplot
        Matplotlib axes object.
        
    num_intervals : integer
        The number of intervals.
        
    parameter : string
        The parameter to be plotted. The following is a list of parameters
        available to use:
        **Static Parameters**    
        - base_demand
        - elevation
        - emitter_coefficient
        - initial_quality
        
        **Time-Dependent Parameters**
        - head
        - demand
        - leak_demand
        - leak_area
        - leak_discharg_coeff
        - quality
        
    value : integer, string
        For time-varying parameters only. Specifies which timestep or data
        summary will be plotted.
        
        .. rubric:: Possible Inputs
        
        ======================= =========================================
            int                 Plots element data for specified timestep
            'min'               Plots minimum data point for each element
            'max'               Plots maximum data point for each element
            'mean'              Plots mean for each element
            'stddev'            Plots standard deviation for each element
            'range'             Plots range for each element
        ======================= =========================================
        
    unit : string
        The unit that the network data is to be converted to.
        
    element_list : array-like
        List of network elements that data will be retrieved for.
        
    include_tanks : boolean
        Determines if data for draw_tanks are retrieved.
        
    include_reservoirs : boolean
        Determines if data for draw_reservoirs are retrieved.
        
    intervals : integer, string
        If set to 'automatic' then intervals are created automatically on a equal interval basis. Otherwise, it is the edges of the intervals to be created. Intervals array length should be num_intervals + 1.
        
    label_list : string, array-like
        List of labels for each interval.
        
    node_size : integer, array-like
        List of node sizes for each interval.
        
    node_shape : string, array-like
        List of node shapes for each interval. Refer to matplotlib documentation for available marker types.
   
    node_border_color : string, array-like
        The color of the node borders for each interval.
   
    node_border_width  : integer, array-like
        The width of the node borders for each interval.
    
    draw_reservoirs : boolean
        Determines if draw_reservoirs with no data associated with them are drawn.
    
    draw_tanks : boolean
        Determines if draw_reservoirs with no data associated with them are drawn.
    
    draw_pumps : boolean
        Determines if draw_pumps with no data associated with them are drawn.
    
    draw_valves : boolean
        Determines if draw_valves with no data associated with them are drawn.
    
    draw_nodes : boolean
        Determines if draw_nodes with no data associated with them are drawn.
    
    draw_links : boolean
        Determines if draw_links with no data associated with them are drawn.
    
    cmap : string
        The matplotlib color map to be used for plotting. Refer to matplotlib documentation for possible inputs.
    
    color_list : string, array-like
        The list of node colors for each interval. Both cmap and color_list can not be used at the same time to color draw_nodes. If both are, then color_list takes priority.
    
    disable_interval_deleting : boolean
        If True, empty intervals will be automatically deleted. 
    
    draw_interval_legend : boolean
        Determine if the intervals legend is drawn.
    
    discrete_legend_title : string
        Title of the intervals legend.
    
    discrete_legend_loc : string
        The location of the intervals legend on the figure.
    
    discrete_legend_label_font_size : integer
        The font size of the intervals legend text.
    
    discrete_legend_label_color : string
        The color of the intervals legend text. Refer to matplotlib documentation for available colors.
    
    discrete_legend_title_font_size : integer
        The font size of the title text for the intervals legend.
    
    discrete_legend_title_color : string
        The color of the title tect for the intervals legend.
  
    draw_base_legend : boolean
        Determine if the base elements legend is drawn.
    
    base_legend_loc : string
        The location of the base elements legend on the figure. Refer to matplotlib documentation for possible inputs.
    
    base_legend_font_size : integer
        The font size of the non-title text for the base elements legend. 
    
    base_legend_label_color : string
        The color of the legend text. Refer to matplotlib documentation for 
        available colors.
    
    draw_legend_frame : boolean
        Determines if the frame around the legend is drawn.
    
    legend_decimal_places : integer
        The number of significant figures, or decimal points, that numbers in the legend will be displayed with. 0 should be passed for whole numbers.
    
    reservoir_size : integer
        The size of the reservoir marker on the plot in points^2. 
    
    reservoir_color : string
        The color of the reservoir marker.
    
    reservoir_shape : string
        The shape of the reservoir marker. Refer to matplotlib documentation for available marker types.
    
    reservoir_border_color : string
        The color of the border around the reservoir marker.
    
    reservoir_border_width : integer
        The width in points of the border around the reservoir marker.

    tank_size : integer
        The size of the tank marker on the plot in points^2. 
    
    tank_color : string
        The color of the tank marker.
    
    tank_shape : string
        The shape of the tank marker.
    
    tank_border_color : string
        The color of the border around the tank marker.
    
    tank_border_width : integer
        The width in points of the border around the tank marker.
    
    valve_element : string
        Determines if the valves are drawn as nodes or links.
    
    valve_size : integer
        The size of the valve marker on the plot in points^2. 
    
    valve_color : string
        The color of the valve marker.
    
    valve_shape : string
        The shape of the valve marker.
    
    valve_border_color : string
        The color of the border around the valve marker.
    
    valve_border_width : integer
        The width in points of the border around the valve marker.
    
    valve_width : integer
        The width of the valve line in points.
    
    valve_line_style : string
        The line style of valves if they are drawn as links. Refer to matplotlib documentation for available line styles.
    
    valve_arrows : boolean
        Determines if an arrow is drawn in the direction of flow of the valves. 
    
    pump_element : string
        Determines if pumps are drawn as links or nodes. 
    
    pump_size : integer
        The size of the pump marker on the plot in points^2.
    
    pump_color : string
        The color of the pump line.
    
    pump_shape : string
        The shape of the pump marker.
    
    pump_border_color : string
        The color of the border around the pump marker.
    
    pump_border_width : integer
        The width in points of the border around the pump marker.
    
    pump_width : integer
        The width of the pump line in points.
    
    pump_line_style : string
        The style (solid, dashed, dotted, etc.) of the pump line. Refer to matplotlib documentation for available line styles.
    
    pump_arrows : boolean
        Determines if an arrow is drawn in the direction of flow of the pump.
    
    base_node_color : string
        The color of the draw_nodes without data associated with them.
    
    base_node_size : integer
        The size of the draw_nodes without data associated with them in points^2.
    
    base_link_color : string
        The color of the draw_links without data associated with them.
    
    base_link_width : integer
        The width of the draw_links without data associated with them in points.
    
    base_link_line_style : string
        The style (solid, dashed, dotted, etc) of the draw_links with no data associated with them.
    
    base_link_arrows : boolean
        Determines if an arrow is drawn in the direction of flow of the draw_links with no data associated with them.
    
    savefig : boolean
        Determines if the figure is saved. 
    
    save_name : string
        The inputted string will be appended to the name of the network.
    
        Example
        -------
        >>>import viswaternet as vis
        >>>model = vis.VisWNModel(r'Networks/Net3.inp')
        ...
        >>>model.save_fig(save_name='_example')
        <Net3_example.png>
    
    dpi : int, string
        The dpi that the figure will be saved with.
    
    save_format : string
        The file format that the figure will be saved as.
    """
    
>>>>>>> 944d503d
    if len(self.model['G_list_pumps_only']) == 0:
        draw_pumps = False
    if ax is None:
        if ax is None:
            fig, ax = plt.subplots(figsize=self.figsize)
            ax.set_frame_on(self.axis_frame)
    if parameter is not None:
        if not isinstance(value, list):
            parameter_results, node_list = processing.get_parameter(
                self,
                "node",
                parameter,
                element_list=element_list,
                value=value,
                include_tanks=include_tanks,
                include_reservoirs=include_reservoirs)
        else:
            parameter_results = value[0]
            node_list = value[1]
        node_list = [node_list[node_list.index(name)]
                     for name in node_list
                     if ((name not in model["reservoir_names"]
                          or draw_reservoirs is False)
                     and (name not in model["tank_names"]
                          or draw_tanks is False))]
        parameter_results = parameter_results.loc[node_list]
        parameter_results = parameter_results.values.tolist()
        if unit is not None:
            parameter_results = unit_conversion(
                parameter_results, parameter, unit)
        interval_results, interval_names = processing.bin_parameter(
            self,
            parameter_results,
            node_list,
            intervals=intervals,
            num_intervals=num_intervals,
            disable_interval_deleting=disable_interval_deleting,
            legend_decimal_places=legend_decimal_places)
        draw_discrete_nodes(
            self,
            ax,
            interval_results,
            interval_names,
            node_size=node_size,
            node_shape=node_shape,
            label_list=label_list,
            node_border_color=node_border_color,
            node_border_width=node_border_width,
            cmap=cmap,
            color_list=color_list)
        base.draw_base_elements(
            self,
            ax,
            draw_nodes=draw_nodes,
            draw_reservoirs=draw_reservoirs,
            draw_tanks=draw_tanks,
            draw_valves=draw_valves,
            draw_pumps=draw_pumps,
            include_reservoirs=include_reservoirs,
            include_tanks=include_tanks,
            element_list=node_list,
            reservoir_size=reservoir_size,
            reservoir_color=reservoir_color,
            reservoir_shape=reservoir_shape,
            reservoir_border_color=reservoir_border_color,
            reservoir_border_width=reservoir_border_width,
            tank_size=tank_size,
            tank_color=tank_color,
            tank_shape=tank_shape,
            tank_border_color=tank_border_color,
            tank_border_width=tank_border_width,
            valve_element=valve_element,
            valve_size=valve_size,
            valve_color=valve_color,
            valve_shape=valve_shape,
            valve_border_color=valve_border_color,
            valve_border_width=valve_border_width,
            valve_width=valve_width,
            valve_line_style=valve_line_style,
            valve_arrows=valve_arrows,
            pump_element=pump_element,
            pump_size=pump_size,
            pump_color=pump_color,
            pump_shape=pump_shape,
            pump_border_color=pump_border_color,
            pump_border_width=pump_border_width,
            pump_width=pump_width,
            pump_line_style=pump_line_style,
            pump_arrows=pump_arrows, base_node_color=base_node_color,
            base_node_size=base_node_size, base_link_color=base_link_color,
            base_link_width=base_link_width,
            base_link_line_style=base_link_line_style,
            base_link_arrows=base_link_arrows)

        if discrete_legend_title is None:
            discrete_legend_title = label_generator(parameter, value, unit)

        base.draw_legend(
            ax,
            intervals=interval_names,
            title=discrete_legend_title,
            draw_pumps=draw_pumps,
            base_legend_loc=base_legend_loc,
            discrete_legend_loc=discrete_legend_loc,
            base_legend_label_font_size=base_legend_label_font_size,
            base_legend_label_color=base_legend_label_color,
            discrete_legend_label_font_size=discrete_legend_label_font_size,
            discrete_legend_label_color=discrete_legend_label_color,
            discrete_legend_title_font_size=discrete_legend_title_font_size,
            discrete_legend_title_color=discrete_legend_title_color,
            cmap=cmap,
            color_list=color_list,
            draw_legend_frame=draw_legend_frame,
            pump_color=pump_color,
            base_link_color=base_link_color,
            draw_base_legend=draw_base_legend,
            draw_discrete_legend=draw_interval_legend,
            pump_line_style=pump_line_style,
            base_link_line_style=base_link_line_style,
            base_link_arrows=base_link_arrows,
            pump_arrows=pump_arrows,
            draw_links=draw_links,
            draw_valves=draw_valves,
            valve_element=valve_element,
            valve_line_style=valve_line_style,
            valve_color=valve_color,
            valve_arrows=valve_arrows,
            pump_element=pump_element)
    if savefig:
        save_fig(self, save_name=save_name, dpi=dpi, save_format=save_format)


def plot_discrete_links(
        self,
        ax=None,
        num_intervals=5,
        parameter=None,
        element_list=None,
        include_pumps=True,
        include_valves=True,
        value=None,
        unit=None,
        intervals="automatic",
        link_width=None,
        label_list=None,
        color_list=None,
        link_style='-',
        link_arrows=False,
        draw_tanks=True,
        draw_reservoirs=True,
        draw_pumps=True,
        draw_valves=True,
        draw_nodes=False,
        draw_links=True,
        cmap=default_cmap,
        discrete_legend_title=None,
        base_legend_loc="upper right",
        discrete_legend_loc="lower right",
        savefig=False,
        save_name=None,
        dpi='figure',
        save_format='png',
        disable_interval_deleting=True,
        base_legend_label_font_size=15,
        base_legend_label_color="k",
        discrete_legend_label_font_size=15,
        discrete_legend_label_color="k",
        discrete_legend_title_font_size=17,
        discrete_legend_title_color='k',
        draw_legend_frame=False,
        legend_decimal_places=3,
        reservoir_size=150,
        reservoir_color='k',
        reservoir_shape=epa_res,
        reservoir_border_color='k',
        reservoir_border_width=3,
        tank_size=200,
        tank_color='k',
        tank_shape=epa_tank,
        tank_border_color='k',
        tank_border_width=2,
        valve_element='node',
        valve_size=200,
        valve_color='k',
        valve_shape=epa_valve,
        valve_border_color='k',
        valve_border_width=1,
        valve_width=3,
        valve_line_style='-',
        valve_arrows=False,
        pump_element='node',
        pump_size=200,
        pump_color='k',
        pump_shape=epa_pump,
        pump_border_color='k',
        pump_border_width=1,
        pump_width=3,
        pump_line_style='-',
        pump_arrows=False,
        base_node_color='k',
        base_node_size=30,
        base_link_color='k',
        base_link_width=1,
        base_link_line_style='-',
        base_link_arrows=False,
        draw_base_legend=True,
        draw_discrete_legend=True):
<<<<<<< HEAD
    t1 = time.time()
=======
    """User-level function that draws discretized link data, base elements, legends, and saves the figure.
    
    Arguments
    ---------
    ax : axes._subplots.AxesSubplot
        Matplotlib axes object.
        
    num_intervals : integer
        The number of intervals.
        
    parameter : string
        The parameter to be plotted. The following is a list of parameters
        available to use:
        **Static Parameters**    
        - length
        - minor_loss
        - bulk_coeff
        - wall_coeff
       
        **Time-Dependent Parameters**
        - flowrate
        - velocity
        - headloss
        - friction_factor
        - reaction_rate
        - quality
    
    value : integer, string
        For time-varying parameters only. Specifies which timestep or data summary will be plotted.
        
        .. rubric:: Possible Inputs
        
        ======================= =========================================
            int                 Plots element data for specified timestep
            'min'               Plots minimum data point for each element
            'max'               Plots maximum data point for each element
            'mean'              Plots mean for each element
            'stddev'            Plots standard deviation for each element
            'range'             Plots range for each element
        ======================= =========================================
        
    unit : string
        The unit that the network data is to be converted to.
    
    element_list : array-like
        List of network elements that data will be retrieved for.
    
    include_pumps : boolean
        Determines if data for draw_pumps are retrieved.
    
    include_valves : boolean
        Determines if data for draw_valves are retrieved.
    
    intervals : integer, string
        If set to 'automatic' then intervals are created automatically on an equal interval basis. Otherwise, it is the edges of the intervals to be created. intervals array length should be num_intervals + 1.
    
    disable_interval_deleting : boolean
        If True, empty intervals will be automatically deleted.     
    
    link_width : integer, array-like
        List of link widths for each interval.
    
    label_list : string, array-like
        List of labels for each interval.
    
    color_list : string, array-like
        The list of node colors for each interval. Both cmap and color_list can not be used at the same time to color draw_nodes. If both are, then color_list takes priority.
    
    cmap : string
        The matplotlib color map to be used for plotting. Refer to matplotlib documentation for possible inputs.
    
    link_style : string
        The style (solid, dashed, dotted, etc.) of the draw_links. Refer to matplotlib documentation for available line styles.
    
    link_arrows : boolean
        Determines if an arrow is drawn in the direction of flow of the pump.
    
    draw_reservoirs : boolean
        Determines if draw_reservoirs with no data associated with them are drawn.
    
    draw_tanks : boolean
        Determines if draw_reservoirs with no data associated with them are drawn.
    
    draw_pumps : boolean
        Determines if draw_pumps with no data associated with them are drawn.
    
    draw_valves : boolean
        Determines if draw_valves with no data associated with them are drawn.
    
    draw_nodes : boolean
        Determines if draw_nodes with no data associated with them are drawn.
    
    draw_links : boolean
        Determines if draw_links with no data associated with them are drawn.
    
    draw_discrete_legend : boolean
        Determine if the intervals legend is drawn.
    
    discrete_legend_title : string
        Title of the intervals legend.
    
    discrete_legend_loc : string
        The location of the intervals legend on the figure.
    
    discrete_legend_label_font_size : integer
        The font size of the intervals legend text.
    
    discrete_legend_label_color : string
        The color of the intervals legend text. Refer to matplotlib documentation for available colors.
    
    discrete_legend_title_font_size : integer
        The font size of the title text for the intervals legend.
    
    discrete_legend_title_color : string
        The color of the title tect for the intervals legend.
    
    draw_base_legend : boolean
        Determine if the base elements legend is drawn.
    
    base_legend_loc : string
        The location of the base elements legend on the figure. Refer to matplotlib documentation for possible inputs.
    
    base_legend_font_size : integer
        The font size of the non-title text for the base elements legend. 
    
    base_legend_label_color : string
        The color of the legend text. Refer to matplotlib documentation for available colors.
    
    draw_legend_frame : boolean
        Determines if the frame around the legend is drawn.
    
    legend_decimal_places : integer
        The number of significant figures, or decimal points, that numbers in the legend will be displayed with. 0 should be passed for whole numbers.
    
    reservoir_size : integer
        The size of the reservoir marker on the plot in points^2. 
    
    reservoir_color : string
        The color of the reservoir marker.
    
    reservoir_shape : string
        The shape of the reservoir marker. Refer to matplotlib documentation for available marker types.
    
    reservoir_border_color : string
        The color of the border around the reservoir marker.
    
    reservoir_border_width : integer
        The width in points of the border around the reservoir marker.
    
    tank_size : integer
        The size of the tank marker on the plot in points^2. 
    
    tank_color : string
        The color of the tank marker.
    
    tank_shape : string
        The shape of the tank marker.
    
    tank_border_color : string
        The color of the border around the tank marker.
    
    tank_border_width : integer
        The width in points of the border around the tank marker.
    
    valve_element : string
        Determines if the valves are drawn as nodes or links.
    
    valve_size : integer
        The size of the valve marker on the plot in points^2. 
    
    valve_color : string
        The color of the valve marker.
    
    valve_shape : string
        The shape of the valve marker.
    
    valve_border_color : string
        The color of the border around the valve marker.
    
    valve_border_width : integer
        The width in points of the border around the valve marker.
    
    valve_width : integer
        The width of the valve line in points.
    
    valve_line_style : string
        The line style of valves if they are drawn as links. Refer to matplotlib documentation for available line styles.
    
    valve_arrows : boolean
        Determines if an arrow is drawn in the direction of flow of the valves. 
    
    pump_element : string
        Determines if pumps are drawn as links or nodes. 
    
    pump_size : integer
        The size of the pump marker on the plot in points^2.
    
    pump_color : string
        The color of the pump line.
    
    pump_shape : string
        The shape of the pump marker.
    
    pump_border_color : string
        The color of the border around the pump marker.
    
    pump_border_width : integer
        The width in points of the border around the pump marker.
    
    pump_width : integer
        The width of the pump line in points.
    
    pump_line_style : string
        The style (solid, dashed, dotted, etc.) of the pump line. Refer to matplotlib documentation for available line styles.
    
    pump_arrows : boolean
        Determines if an arrow is drawn in the direction of flow of the pump.
    
    base_node_color : string
        The color of the draw_nodes without data associated with them.
    
    base_node_size : integer
        The size of the draw_nodes without data associated with them in points^2.
    
    base_link_color : string
        The color of the draw_links without data associated with them.
    
    base_link_width : integer
        The width of the draw_links without data associated with them in points.
    
    base_link_line_style : string
        The style (solid, dashed, dotted, etc) of the draw_links with no data associated with them.
    
    base_link_arrows : boolean
        Determines if an arrow is drawn in the direction of flow of the draw_links with no data associated with them.
    
    savefig : boolean
        Determines if the figure is saved. 
    
    save_name : string
        The inputted string will be appended to the name of the network.
    
        Example
        -------
        >>>import viswaternet as vis
        >>>model = vis.VisWNModel(r'Networks/Net3.inp')
        ...
        >>>model.save_fig(save_name='_example')
        <Net3_example.png>
    
    dpi : int, string
        The dpi that the figure will be saved with.
    
    save_format : string
        The file format that the figure will be saved as.
    """

>>>>>>> 944d503d
    model = self.model
    if len(self.model['G_list_pumps_only']) == 0:
        draw_pumps = False
    if ax is None:
        if ax is None:
            fig, ax = plt.subplots(figsize=self.figsize)
            ax.set_frame_on(self.axis_frame)
    if parameter is not None:
        if not isinstance(value, list):
            parameter_results, link_list = processing.get_parameter(
                self,
                "link",
                parameter,
                element_list=element_list,
                value=value,
                include_pumps=include_pumps,
                include_valves=include_valves)
        else:
            parameter_results = value[0]
            link_list = value[1]
        link_list = [link_list[link_list.index(name)]
                     for name in link_list
                     if ((name not in model["pump_names"]
                          or pump_element == 'node'
                          or draw_pumps is False
                          or include_pumps is False)
                     and (name not in model["valve_names"]
                          or valve_element == 'node'
                          or draw_valves is False
                          or include_valves is False))]
        parameter_results = parameter_results.loc[link_list]
        parameter_results = parameter_results.values.tolist()
        if unit is not None:
            parameter_results = unit_conversion(
                parameter_results, parameter, unit)
        interval_results, interval_names = processing.bin_parameter(
            self,
            parameter_results,
            link_list,
            intervals=intervals,
            num_intervals=num_intervals,
            disable_interval_deleting=disable_interval_deleting,
            legend_decimal_places=legend_decimal_places)
        t2 = time.time()
        print("Discrete Processing Time: " + str(t2-t1))
        draw_discrete_links(
            self, ax, interval_results, interval_names,
            link_width=link_width,
            label_list=label_list,
            cmap=cmap,
            color_list=color_list,
            link_style=link_style,
            link_arrows=link_arrows)
        base.draw_base_elements(
            self,
            ax,
            draw_nodes=draw_nodes,
            draw_links=draw_links,
            draw_reservoirs=draw_reservoirs,
            draw_tanks=draw_tanks,
            draw_valves=draw_valves,
            draw_pumps=draw_pumps,
            include_pumps=include_pumps,
            include_valves=include_valves,
            element_list=link_list,
            reservoir_size=reservoir_size,
            reservoir_color=reservoir_color,
            reservoir_shape=reservoir_shape,
            reservoir_border_color=reservoir_border_color,
            reservoir_border_width=reservoir_border_width,
            tank_size=tank_size,
            tank_color=tank_color,
            tank_shape=tank_shape,
            tank_border_color=tank_border_color,
            tank_border_width=tank_border_width,
            valve_element=valve_element,
            valve_size=valve_size,
            valve_color=valve_color,
            valve_shape=valve_shape,
            valve_border_color=valve_border_color,
            valve_border_width=valve_border_width,
            valve_width=valve_width,
            valve_line_style=valve_line_style,
            valve_arrows=valve_arrows,
            pump_element=pump_element,
            pump_size=pump_size,
            pump_color=pump_color,
            pump_shape=pump_shape,
            pump_border_color=pump_border_color,
            pump_border_width=pump_border_width,
            pump_width=pump_width,
            pump_line_style=pump_line_style,
            pump_arrows=pump_arrows,
            base_node_color=base_node_color,
            base_node_size=base_node_size,
            base_link_color=base_link_color,
            base_link_width=base_link_width,
            base_link_line_style=base_link_line_style,
            base_link_arrows=base_link_arrows)
        if discrete_legend_title is None:
            discrete_legend_title = label_generator(parameter, value, unit)
        link_list = [name for name in link_list
                     if ((name not in model["G_list_pumps_only"]
                          or pump_element == 'node'
                          or draw_pumps is False)
                     and (name not in model["G_list_valves_only"]
                          or valve_element == 'node'
                          or draw_valves is False)
                     and (name not in link_list))]
        if not link_list:
            draw_links = False
        base.draw_legend(
            ax,
            intervals=interval_names,
            title=discrete_legend_title,
            draw_pumps=draw_pumps,
            base_legend_loc=base_legend_loc,
            discrete_legend_loc=discrete_legend_loc,
            base_legend_label_font_size=base_legend_label_font_size,
            base_legend_label_color=base_legend_label_color,
            discrete_legend_label_font_size=discrete_legend_label_font_size,
            discrete_legend_label_color=discrete_legend_label_color,
            discrete_legend_title_font_size=discrete_legend_title_font_size,
            discrete_legend_title_color=discrete_legend_title_color,
            cmap=cmap,
            color_list=color_list,
            draw_legend_frame=draw_legend_frame,
            pump_color=pump_color,
            base_link_color=base_link_color,
            draw_base_legend=draw_base_legend,
            draw_discrete_legend=draw_discrete_legend,
            pump_line_style=pump_line_style,
            base_link_line_style=base_link_line_style,
            base_link_arrows=base_link_arrows,
            pump_arrows=pump_arrows,
            draw_links=draw_links,
            draw_valves=draw_valves,
            valve_element=valve_element,
            valve_line_style=valve_line_style,
            valve_color=valve_color,
            valve_arrows=valve_arrows,
            pump_element=pump_element)
    if savefig:
        save_fig(self, save_name=save_name, dpi=dpi, save_format=save_format)<|MERGE_RESOLUTION|>--- conflicted
+++ resolved
@@ -197,9 +197,6 @@
         color_list=None,
         link_style='-',
         link_arrows=False):
-<<<<<<< HEAD
-    t1 = time.time()
-=======
     """Draws discretized link data onto the figure.
     
     Arguments
@@ -230,9 +227,7 @@
         
     link_arrows : boolean
         Determines if an arrow is drawn in the direction of flow of the pump.
-    """   
-    
->>>>>>> 944d503d
+    """
     model = self.model
     if link_width is None:
         link_width = (np.ones(len(intervals)) * 2).tolist()
@@ -411,9 +406,6 @@
         base_link_arrows=False,
         draw_base_legend=True,
         draw_interval_legend=True):
-<<<<<<< HEAD
-    model = self.model
-=======
     """User-level function that draws discretized nodal data, base elements, legends, and saves the figure.
    
     Arguments
@@ -675,8 +667,6 @@
     save_format : string
         The file format that the figure will be saved as.
     """
-    
->>>>>>> 944d503d
     if len(self.model['G_list_pumps_only']) == 0:
         draw_pumps = False
     if ax is None:
@@ -884,9 +874,6 @@
         base_link_arrows=False,
         draw_base_legend=True,
         draw_discrete_legend=True):
-<<<<<<< HEAD
-    t1 = time.time()
-=======
     """User-level function that draws discretized link data, base elements, legends, and saves the figure.
     
     Arguments
@@ -1143,8 +1130,6 @@
     save_format : string
         The file format that the figure will be saved as.
     """
-
->>>>>>> 944d503d
     model = self.model
     if len(self.model['G_list_pumps_only']) == 0:
         draw_pumps = False
