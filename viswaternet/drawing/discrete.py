# -*- coding: utf-8 -*-
"""
The viswaternet.drawing.discrete module handles everything related to discrete data drawing.
"""

import numpy as np
import matplotlib as mpl
import matplotlib.pyplot as plt
from matplotlib.lines import Line2D
import networkx.drawing.nx_pylab as nxp
from viswaternet.network import processing
from viswaternet.utils import save_fig, unit_conversion, label_generator
from viswaternet.drawing import base
<<<<<<< HEAD
from viswaternet.utils.markers import *
default_cmap = 'autumn_r'
=======
>>>>>>> 344f288f


def draw_discrete_nodes(
        self,
        ax,
        element_list,
        intervals,
        label_list=None,
<<<<<<< HEAD
        node_shape=None,
        cmap="tab10",
        node_border_color=None,
        node_border_width=None,
        color_list=None,
        base_node_color='k',
        base_node_size=30,):
=======
        style=None):
>>>>>>> 344f288f
    """Draws discretized nodal data onto the figure.
    
    Arguments
    ---------
    ax : axes._subplots.AxesSubplot
        Matplotlib axes object.
        
    element_list : array-like
        List of network elements that data will be retrieved for.
        
    intervals : dict
        The dictionary containting the intervals and the draw_nodes assocaited with each interval.
        
    label_list : string, array-like
        List of labels for each interval.
    """
    model = self.model
    if style is None:
        style = self.default_style
    args = style.args
    node_size = args['node_size']
    node_shape = args['node_shape']
    node_border_color = args['node_border_color']
    node_border_width = args['node_border_width']
    color_list = args['color_list']
    cmap = args['cmap']
    if node_size is None:
        if len(model["node_names"]) < 300:
            node_size = (np.ones(len(intervals)) * 300).tolist()
        elif len(model["node_names"]) >= 300 \
                and len(model["node_names"]) < 1000:
            node_size = (np.ones(
                len(intervals)) * (80000 / len(model["node_names"]))).tolist()
        else:
            node_size = (np.ones(len(intervals)) * 80).tolist()
    if isinstance(node_size, int) or isinstance(node_size, float):
        node_size = (np.ones(len(intervals)) * node_size).tolist()
    if label_list is None:
        label_list = intervals
    if node_shape is None:
        node_shape = ['.' for i in range(len(intervals))]
    if isinstance(node_shape, str):
        node_shape = [node_shape for i in range(len(intervals))]
    if node_border_color is None:
        node_border_color = ['k' for i in range(len(intervals))]    
    if isinstance(node_border_color, str):
        node_border_color = [node_border_color for i in range(len(intervals))]
    if node_border_width is None:
       node_border_width = [0 for i in range(len(intervals))]
    if isinstance(node_border_width, int) \
            or isinstance(node_border_width, float):
        node_border_width = [node_border_width for i in range(len(intervals))]
    if (color_list is not None and cmap is not None) or color_list is not None:
        for j, interval_name in enumerate(intervals):
            interval_elements = element_list.get(interval_name)
            if interval_elements:
                node_list = [model["node_names"][i]
                             for i in element_list.get(interval_name).values()]
                nxp.draw_networkx_nodes(
                    model["G"], model["pos_dict"], ax=ax,
                    nodelist=(
                        [model["node_names"][i]
                         for i in element_list.get(interval_name).values()]),
                    node_size=node_size[j],
                    node_color=color_list[j],
                    node_shape=node_shape[j],
                    label=label_list[j],
                    edgecolors=node_border_color[j],
                    linewidths=node_border_width[j])
            else:
                m = Line2D([], [], color=color_list[j],
                              marker=node_shape[j], 
                              linestyle='None',
                              markersize=node_size[j]**(1/2),
                              markeredgecolor=node_border_color[j],
                              markeredgewidth=node_border_width[j],
                              label=label_list[j])
                ax.add_artist(m)          
    else:
        cmap = mpl.colormaps[cmap]
        cmapValue = 1 / len(intervals)
        for j, interval_name in enumerate(intervals):
            interval_elements = element_list.get(interval_name)
            if interval_elements:
                node_list = [model["node_names"][i]
                             for i in element_list.get(interval_name).values()]
                nxp.draw_networkx_nodes(
                    model["G"],
                    model["pos_dict"],
                    ax=ax,
                    nodelist=node_list,
                    node_size=node_size[j],
                    node_color=[cmap(float(cmapValue))],
                    node_shape=node_shape[j],
                    label=label_list[j],
                    edgecolors=node_border_color[j],
                    linewidths=node_border_width[j])
            else:
                m = Line2D([], [], color=cmap(float(cmapValue)),
                              marker=node_shape[j], 
                              linestyle='None',
                              markersize=node_size[j]**(1/2),
                              markeredgecolor=node_border_color[j],
                              markeredgewidth=node_border_width[j],
                              label=label_list[j])
                ax.add_artist(m)
            cmapValue += 1 / len(intervals)

<<<<<<< HEAD
=======

>>>>>>> 344f288f


def draw_discrete_links(
        self,
        ax,
        element_list,
        intervals,
        label_list=None,
        style=None):
    """Draws discretized link data onto the figure.
    
    Arguments
    ---------
    ax : axes._subplots.AxesSubplot
        Matplotlib axes object.
        
    element_list : array-like
        List of network elements that data will be retrieved for.
        
    intervals : dict
        The dictionary containting the intervals and the draw_links associated with each interval.
        
    label_list : string, array-like
        List of labels for each interval.
    """
    model = self.model
    if style is None:
        style = self.default_style
    args = style.args
    link_width = args['link_width']
    link_style = args['link_style']
    link_arrows = args['link_arrows']
    color_list = args['color_list']
    cmap = args['cmap']
    if link_width is None:
        link_width = (np.ones(len(intervals)) * 2).tolist()
    if isinstance(link_width, int) or isinstance(link_width, float):
        link_width = (np.ones(len(intervals)) * link_width).tolist()
    if label_list is None:
        label_list = intervals
    if isinstance(link_style, str):
        link_style = [link_style for i in range(len(intervals))]
    if isinstance(link_arrows, bool):
        link_arrows = [link_arrows for i in range(len(intervals))]
    if (color_list is not None and cmap is not None) or color_list is not None:
        for j, interval_name in enumerate(intervals):
            interval_elements = element_list.get(interval_name)
            if interval_elements:
                edge_list = [model["pipe_list"][i]
                             for i in element_list.get(interval_name).values()]
                nxp.draw_networkx_edges(
                    model["G"],
                    model["pos_dict"],
                    ax=ax,
                    edgelist=edge_list,
                    edge_color=color_list[j],
                    width=link_width[j],
                    arrows=link_arrows[j],
                    style=link_style[j],
                    label=label_list[j])
            else:
                nxp.draw_networkx_edges(
                    model["G"],
                    model["pos_dict"],
                    ax=ax,
                    edgelist=[(model['node_names'][0], 
                               model['node_names'][0])],
                    edge_color=color_list[j],
                    width=link_width[j],
                    arrows=link_arrows[j],
                    style=link_style[j],
                    label=label_list[j])    
    else:
        cmap = mpl.colormaps[cmap]
        cmapValue = 1 / len(intervals)
        for j, interval_name in enumerate(intervals):
            interval_elements = element_list.get(interval_name)
            if interval_elements:
                edge_list = [model["pipe_list"][i]
                             for i in element_list.get(interval_name).values()]
                nxp.draw_networkx_edges(
                    model["G"],
                    model["pos_dict"],
                    ax=ax,
                    edgelist=edge_list,
                    edge_color=[cmap(float(cmapValue))],
                    width=link_width[j],
                    arrows=link_arrows[j],
                    style=link_style[j],
                    label=label_list[j])
            else:
                # Janky as always :)
                nxp.draw_networkx_edges(
                    model["G"],
                    model["pos_dict"],
                    ax=ax,
                    edgelist=[(model['node_names'][0], 
                               model['node_names'][0])],
                    edge_color=[cmap(float(cmapValue))],
                    width=link_width[j],
                    arrows=link_arrows[j],
                    style=link_style[j],
                    label=label_list[j])
            cmapValue += 1 / len(intervals)
    pos = model["pos_dict"]
    edge_list_x = []
    edge_list_y = []
    for edge in pos.values():
        edge_list_x.append(edge[0])
        edge_list_y.append(edge[1])
    minx = np.min(edge_list_x)
    maxx = np.max(edge_list_x)
    miny = np.min(edge_list_y)
    maxy = np.max(edge_list_y)
    w = maxx - minx
    h = maxy - miny
    padx, pady = 0.05 * w, 0.05 * h
    corners = (minx - padx, miny - pady), (maxx + padx, maxy + pady)
    ax.update_datalim(corners)
    ax.autoscale_view()


def plot_discrete_nodes(
        self,
        ax=None,
        num_intervals=5,
        parameter=None,
        value=None,
        unit=None,
        element_list=None,
        include_tanks=False,
        include_reservoirs=False,
        intervals="automatic",
        label_list=None,
        savefig=False,
        save_name=None,
        draw_nodes=True,
        discrete_legend_title=None,
        disable_interval_deleting=True,
        style=None):
    """User-level function that draws discretized nodal data, base elements, legends, and saves the figure.
   
    Arguments
    ---------
    ax : axes._subplots.AxesSubplot
        Matplotlib axes object.
        
    num_intervals : integer
        The number of intervals.
        
    parameter : string
        The parameter to be plotted. The following is a list of parameters
        available to use:
        **Static Parameters**    
        - base_demand
        - elevation
        - emitter_coefficient
        - initial_quality
        
        **Time-Dependent Parameters**
        - head
        - demand
        - leak_demand
        - leak_area
        - leak_discharg_coeff
        - quality
        
    value : integer, string
        For time-varying parameters only. Specifies which timestep or data
        summary will be plotted.
        
        .. rubric:: Possible Inputs
        
        ======================= =========================================
            int                 Plots element data for specified timestep
            'min'               Plots minimum data point for each element
            'max'               Plots maximum data point for each element
            'mean'              Plots mean for each element
            'stddev'            Plots standard deviation for each element
            'range'             Plots range for each element
        ======================= =========================================
        
    unit : string
        The unit that the network data is to be converted to.
        
    element_list : array-like
        List of network elements that data will be retrieved for.
        
    include_tanks : boolean
        Determines if data for draw_tanks are retrieved.
        
    include_reservoirs : boolean
        Determines if data for draw_reservoirs are retrieved.
        
    intervals : integer, string
        If set to 'automatic' then intervals are created automatically on a equal interval basis. Otherwise, it is the edges of the intervals to be created. Intervals array length should be num_intervals + 1.
        
    label_list : string, array-like
        List of labels for each interval.
        
    draw_nodes : boolean
        Determines if draw_nodes with no data associated with them are drawn.

    disable_interval_deleting : boolean
        If True, empty intervals will be automatically deleted. 
    
    discrete_legend_title : string
        Title of the intervals legend.
    
    savefig : boolean
        Determines if the figure is saved. 
    
    save_name : string
        The inputted string will be appended to the name of the network.
    
        Example
        -------
        >>>import viswaternet as vis
        >>>model = vis.VisWNModel(r'Networks/Net3.inp')
        ...
        >>>model.save_fig(save_name='_example')
        <Net3_example.png>
    """
    model = self.model
<<<<<<< HEAD
    if len(self.model['G_list_pumps_only']) == 0:
        draw_pumps = False
=======
    if style is None:
        style = self.default_style
    args = style.args
    draw_reservoirs = args['draw_reservoirs']
    draw_tanks = args['draw_tanks']
>>>>>>> 344f288f
    if ax is None:
        if ax is None:
            fig, ax = plt.subplots(figsize=self.figsize)
            ax.set_frame_on(self.axis_frame)
    if parameter is not None:
        if not isinstance(value, list):
            parameter_results, node_list = processing.get_parameter(
                self,
                "node",
                parameter,
                element_list=element_list,
                value=value,
                include_tanks=include_tanks,
                include_reservoirs=include_reservoirs)
        else:
            parameter_results = value[0]
            node_list = value[1]
        node_list = [node_list[node_list.index(name)]
                     for name in node_list
                     if ((name not in model["reservoir_names"]
                          or draw_reservoirs is False)
                     and (name not in model["tank_names"]
                          or draw_tanks is False))]
        parameter_results = parameter_results.loc[node_list]
        parameter_results = parameter_results.values.tolist()
        if unit is not None:
            parameter_results = unit_conversion(
                parameter_results, parameter, unit)
        interval_results, interval_names = processing.bin_parameter(
            self,
            parameter_results,
            node_list,
            intervals=intervals,
            num_intervals=num_intervals,
            disable_interval_deleting=disable_interval_deleting,
            style=style)
        draw_discrete_nodes(
            self,
            ax,
            interval_results,
            interval_names,
            label_list=label_list)
        base.draw_base_elements(
            self,
            ax,
            draw_nodes=draw_nodes,
            include_reservoirs=include_reservoirs,
            include_tanks=include_tanks,
            element_list=node_list,
            style=style)

        if discrete_legend_title is None:
            discrete_legend_title = label_generator(parameter, value, unit)

        base.draw_legend(
            ax,
            intervals=interval_names,
            title=discrete_legend_title,
            style=style)
    if savefig:
        save_fig(self, save_name=save_name, style=style)


def plot_discrete_links(
        self,
        ax=None,
        num_intervals=5,
        parameter=None,
        element_list=None,
        include_pumps=True,
        include_valves=True,
        value=None,
        unit=None,
        intervals="automatic",
        label_list=None,
        draw_nodes=False,
        discrete_legend_title=None,
        savefig=False,
        save_name=None,
        disable_interval_deleting=True,
        style=None):
    """User-level function that draws discretized link data, base elements, legends, and saves the figure.
    
    Arguments
    ---------
    ax : axes._subplots.AxesSubplot
        Matplotlib axes object.
        
    num_intervals : integer
        The number of intervals.
        
    parameter : string
        The parameter to be plotted. The following is a list of parameters
        available to use:
        **Static Parameters**    
        - length
        - minor_loss
        - bulk_coeff
        - wall_coeff
       
        **Time-Dependent Parameters**
        - flowrate
        - velocity
        - headloss
        - friction_factor
        - reaction_rate
        - quality
    
    value : integer, string
        For time-varying parameters only. Specifies which timestep or data summary will be plotted.
        
        .. rubric:: Possible Inputs
        
        ======================= =========================================
            int                 Plots element data for specified timestep
            'min'               Plots minimum data point for each element
            'max'               Plots maximum data point for each element
            'mean'              Plots mean for each element
            'stddev'            Plots standard deviation for each element
            'range'             Plots range for each element
        ======================= =========================================
        
    unit : string
        The unit that the network data is to be converted to.
    
    element_list : array-like
        List of network elements that data will be retrieved for.
    
    include_pumps : boolean
        Determines if data for draw_pumps are retrieved.
    
    include_valves : boolean
        Determines if data for draw_valves are retrieved.
    
    intervals : integer, string
        If set to 'automatic' then intervals are created automatically on an equal interval basis. Otherwise, it is the edges of the intervals to be created. intervals array length should be num_intervals + 1.
    
    disable_interval_deleting : boolean
        If True, empty intervals will be automatically deleted.     
    
    label_list : string, array-like
        List of labels for each interval.
        
    draw_nodes : boolean
        Determines if draw_nodes with no data associated with them are drawn.
        
    discrete_legend_title : string
        Title of the intervals legend.
        
    savefig : boolean
        Determines if the figure is saved. 
    
    save_name : string
        The inputted string will be appended to the name of the network.
    
        Example
        -------
        >>>import viswaternet as vis
        >>>model = vis.VisWNModel(r'Networks/Net3.inp')
        ...
        >>>model.save_fig(save_name='_example')
        <Net3_example.png>
    """
    model = self.model
    if style is None:
        style = self.default_style
    args = style.args
    pump_element = args['pump_element']
    draw_pumps = args['draw_pumps']
    valve_element = args['valve_element']
    draw_valves = args['draw_valves']
    if ax is None:
        if ax is None:
            fig, ax = plt.subplots(figsize=self.figsize)
            ax.set_frame_on(self.axis_frame)
    if parameter is not None:
        if not isinstance(value, list):
            parameter_results, link_list = processing.get_parameter(
                self,
                "link",
                parameter,
                element_list=element_list,
                value=value,
                include_pumps=include_pumps,
                include_valves=include_valves)
        else:
            parameter_results = value[0]
            link_list = value[1]
        link_list = [link_list[link_list.index(name)]
                     for name in link_list
                     if ((name not in model["pump_names"]
                          or pump_element == 'node'
                          or draw_pumps is False
                          or include_pumps is False)
                     and (name not in model["valve_names"]
                          or valve_element == 'node'
                          or draw_valves is False
                          or include_valves is False))]
        parameter_results = parameter_results.loc[link_list]
        parameter_results = parameter_results.values.tolist()
        if unit is not None:
            parameter_results = unit_conversion(
                parameter_results, parameter, unit)
        interval_results, interval_names = processing.bin_parameter(
            self,
            parameter_results,
            link_list,
            intervals=intervals,
            num_intervals=num_intervals,
            disable_interval_deleting=disable_interval_deleting,
<<<<<<< HEAD
            legend_decimal_places=legend_decimal_places)
=======
            style=style)
>>>>>>> 344f288f
        draw_discrete_links(
            self, ax, interval_results, interval_names,
            label_list=label_list, style=style)
        base.draw_base_elements(
            self,
            ax,
            draw_nodes=draw_nodes,
            include_pumps=include_pumps,
            include_valves=include_valves,
            element_list=link_list,
            style=style)
        if discrete_legend_title is None:
            discrete_legend_title = label_generator(parameter, value, unit)
        base.draw_legend(
            ax,
            intervals=interval_names,
            title=discrete_legend_title,
            style=style)
    if savefig:
        save_fig(self, save_name=save_name, style=style)<|MERGE_RESOLUTION|>--- conflicted
+++ resolved
@@ -11,11 +11,6 @@
 from viswaternet.network import processing
 from viswaternet.utils import save_fig, unit_conversion, label_generator
 from viswaternet.drawing import base
-<<<<<<< HEAD
-from viswaternet.utils.markers import *
-default_cmap = 'autumn_r'
-=======
->>>>>>> 344f288f
 
 
 def draw_discrete_nodes(
@@ -24,17 +19,7 @@
         element_list,
         intervals,
         label_list=None,
-<<<<<<< HEAD
-        node_shape=None,
-        cmap="tab10",
-        node_border_color=None,
-        node_border_width=None,
-        color_list=None,
-        base_node_color='k',
-        base_node_size=30,):
-=======
         style=None):
->>>>>>> 344f288f
     """Draws discretized nodal data onto the figure.
     
     Arguments
@@ -143,12 +128,7 @@
                 ax.add_artist(m)
             cmapValue += 1 / len(intervals)
 
-<<<<<<< HEAD
-=======
-
->>>>>>> 344f288f
-
-
+            
 def draw_discrete_links(
         self,
         ax,
@@ -371,16 +351,11 @@
         <Net3_example.png>
     """
     model = self.model
-<<<<<<< HEAD
-    if len(self.model['G_list_pumps_only']) == 0:
-        draw_pumps = False
-=======
     if style is None:
         style = self.default_style
     args = style.args
     draw_reservoirs = args['draw_reservoirs']
     draw_tanks = args['draw_tanks']
->>>>>>> 344f288f
     if ax is None:
         if ax is None:
             fig, ax = plt.subplots(figsize=self.figsize)
@@ -591,11 +566,7 @@
             intervals=intervals,
             num_intervals=num_intervals,
             disable_interval_deleting=disable_interval_deleting,
-<<<<<<< HEAD
-            legend_decimal_places=legend_decimal_places)
-=======
             style=style)
->>>>>>> 344f288f
         draw_discrete_links(
             self, ax, interval_results, interval_names,
             label_list=label_list, style=style)
