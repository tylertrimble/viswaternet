# -*- coding: utf-8 -*-
import numpy as np
import networkx.drawing.nx_pylab as nxp
import matplotlib.pyplot as plt
import matplotlib as mpl
from matplotlib.lines import Line2D
from mpl_toolkits.axes_grid1 import make_axes_locatable
from viswaternet.utils import save_fig, normalize_parameter
from viswaternet.utils.markers import *


def draw_nodes(
        self,
        ax,
        node_list,
        parameter_results=None,
        vmin=None,
        vmax=None,
        node_size=None,
        node_color="k",
        cmap="tab10",
        node_shape=".",
        node_border_color="k",
        node_border_width=0,
        label=None,
        draw_tanks=True,
        draw_reservoirs=True):
    # Initalize parameters
    model = self.model
    if parameter_results is None:
        parameter_results = []
    # Creates default list of node sizes
    if node_size is None:
        node_size = (np.ones(len(node_list)) * 100).tolist()
    if isinstance(node_size, tuple):
        min_size = node_size[0]
        max_size = node_size[1]
        if min_size is not None and max_size is not None:
            node_size = normalize_parameter(
                parameter_results, min_size, max_size)
    # Checks if some data values are given
    if parameter_results:
        # If values is less than this value, we treat it as a negative.
        parameter_results = [parameter_results[node_list.index(name)]
                             for name in node_list
                             if ((name not in model["tank_names"]
                                  or draw_tanks is False)
                             and (name not in model["reservoir_names"]
                                  or draw_reservoirs is False))]
        node_list = [node_list[node_list.index(name)]
                     for name in node_list
                     if ((name not in model["tank_names"]
                          or draw_tanks is False)
                     and (name not in model["reservoir_names"]
                          or draw_reservoirs is False))]

        if np.min(parameter_results) < -1e-5:
            # Gets the cmap object from matplotlib
            cmap = mpl.colormaps[cmap]
            # If both vmin and vmax are None, set vmax to the max data
            # value and vmin to the negative of the max data value. This
            # ensures that the colorbar is centered at 0.
            if vmin is None and vmax is None:
                g = nxp.draw_networkx_nodes(
                    model["G"],
                    model["pos_dict"],
                    ax=ax,
                    nodelist=node_list,
                    node_size=node_size,
                    node_color=parameter_results,
                    cmap=cmap,
                    vmax=np.max(parameter_results),
                    vmin=-np.max(parameter_results),
                    node_shape=node_shape,
                    linewidths=node_border_width,
                    edgecolors=node_border_color,
                    label=label)
            # Otherwise, just pass the user-given parameters
            else:
                g = nxp.draw_networkx_nodes(
                    model["G"],
                    model["pos_dict"],
                    ax=ax,
                    nodelist=node_list,
                    node_size=node_size,
                    node_color=parameter_results,
                    vmax=vmax,
                    vmin=vmin,
                    cmap=cmap,
                    node_shape=node_shape,
                    linewidths=node_border_width,
                    edgecolors=node_border_color,
                    label=label)
            # Return networkx object
            return g
        else:
            # Gets the cmap object from matplotlib
            cmap = mpl.colormaps[cmap]
            # If both vmin and vmax are None, don't pass vmin and vmax,
            # as networkx will handle the limits of the colorbar
            # itself.
            if vmin is None and vmax is None:
                g = nxp.draw_networkx_nodes(
                    model["G"],
                    model["pos_dict"],
                    ax=ax,
                    nodelist=node_list,
                    node_size=node_size,
                    node_color=parameter_results,
                    cmap=cmap,
                    node_shape=node_shape,
                    linewidths=node_border_width,
                    edgecolors=node_border_color)
            # Otherwise, just pass the user-given parameters
            else:
                g = nxp.draw_networkx_nodes(
                    model["G"],
                    model["pos_dict"],
                    ax=ax,
                    nodelist=node_list,
                    node_size=node_size,
                    node_color=parameter_results,
                    cmap=cmap,
                    node_shape=node_shape,
                    linewidths=node_border_width,
                    edgecolors=node_border_color,
                    vmin=vmin,
                    vmax=vmax)
            # Return networkx object
            return g
    # Draw without any data associated with draw_nodes
    else:
        nxp.draw_networkx_nodes(
            model["G"],
            model["pos_dict"],
            ax=ax,
            nodelist=node_list,
            node_size=node_size,
            node_color=node_color,
            node_shape=node_shape,
            edgecolors=node_border_color,
            linewidths=node_border_width,
            label=label)


def draw_links(
        self,
        ax,
        link_list,
        parameter_results=None,
        edge_color="k",
        cmap="tab10",
        link_width=None,
        vmin=None,
        vmax=None,
        link_style='-',
        link_arrows=False,
        pump_element='link',
        draw_pumps=True,
        valve_element='node',
        draw_valves=True):
    # Initalize parameters
    model = self.model
    if isinstance(link_list, np.ndarray):
        link_list = link_list.tolist()
    if parameter_results is None:
        parameter_results = []
    # Creates default list of link widths
    if link_width is None:
        link_width = (np.ones(len(link_list)) * 1).tolist()
    if isinstance(link_width, tuple):
        min_size = link_width[0]
        max_size = link_width[1]
        if min_size is not None and max_size is not None:
            link_width = normalize_parameter(
                parameter_results, min_size, max_size)
    # Checks if some data values are given
    if parameter_results:
        edges = [model["pipe_list"][model['G_pipe_name_list'].index(name)]
                 for name in link_list
                 if ((name not in model["pump_names"]
                      or pump_element == 'node'
                      or draw_pumps is False)
                 and (name not in model["valve_names"]
                      or valve_element == 'node'
                      or draw_valves is False))]
        pipe_names = model['G_pipe_name_list']
        parameter_results = [parameter_results[pipe_names.index(name)]
                             for name in link_list
                             if ((name not in model["pump_names"]
                                  or pump_element == 'node'
                                  or draw_pumps is False)
                             and (name not in model["valve_names"]
                                  or valve_element == 'node'
                                  or draw_valves is False))]
        if np.min(parameter_results) < -1e-5:
            # Gets the cmap object from matplotlib
            cmap = mpl.colormaps[cmap]
            # If both vmin and vmax are None, set vmax to the max data
            # value and vmin to the negative of the max data value. This
            # ensures that the colorbar is centered at 0.
            if vmin is None and vmax is None:
                g = nxp.draw_networkx_edges(
                    model["G"],
                    model["pos_dict"],
                    ax=ax,
                    edgelist=edges,
                    edge_color=parameter_results,
                    edge_vmax=np.max(parameter_results),
                    edge_vmin=-np.max(parameter_results),
                    edge_cmap=cmap,
                    style=link_style,
                    arrows=link_arrows,
                    width=link_width,
                    node_size=0)
            # Otherwise, just pass the user-given parameters
            else:
                g = nxp.draw_networkx_edges(
                    model["G"],
                    model["pos_dict"],
                    ax=ax,
                    edgelist=edges,
                    edge_color=parameter_results,
                    edge_vmax=vmax,
                    edge_vmin=vmin,
                    edge_cmap=cmap,
                    style=link_style,
                    arrows=link_arrows,
                    width=link_width,
                    node_size=0)
            # Return networkx object
            return g
        else:
            # Gets the cmap object from matplotlib
            cmap = mpl.colormaps[cmap]
            # If both vmin and vmax are None, don't pass vmin and vmax,
            # as networkx will handle the limits of the colorbar
            # itself.
            if vmin is None and vmax is None:
                g = nxp.draw_networkx_edges(
                    model["G"],
                    model["pos_dict"],
                    ax=ax,
                    edgelist=edges,
                    edge_color=parameter_results,
                    edge_cmap=cmap,
                    style=link_style,
                    arrows=link_arrows,
                    width=link_width,
                    node_size=0)
            # Otherwise, just pass the user-given parameters
            else:
                g = nxp.draw_networkx_edges(
                    model["G"],
                    model["pos_dict"],
                    ax=ax,
                    edgelist=edges,
                    edge_color=parameter_results,
                    edge_cmap=cmap,
                    style=link_style,
                    arrows=link_arrows,
                    width=link_width,
                    edge_vmin=vmin,
                    edge_vmax=vmax,
                    node_size=0)
            # Return networkx object
            return g
    # Draw without any data associated with draw_links
    else:
        edges = ([model["pipe_list"][i]
                  for i, name in enumerate(link_list)])
        nxp.draw_networkx_edges(
            model["G"],
            model["pos_dict"],
            ax=ax,
            edgelist=edges,
            edge_color=edge_color,
            style=link_style,
            arrows=link_arrows,
            width=link_width,
            node_size=0)


def draw_base_elements(
        self,
        ax,
        draw_nodes=True,
        draw_links=True,
        draw_reservoirs=True,
        draw_tanks=True,
        draw_pumps=True,
        draw_valves=True,
        element_list=None,
        legend=True,
        reservoir_size=150,
        reservoir_color='b',
        reservoir_shape=epa_res,
        reservoir_border_color='k',
        reservoir_border_width=3,
        tank_size=200,
        tank_color='b',
        tank_shape=epa_tank,
        tank_border_color='k',
        tank_border_width=2,
        valve_element='node',
        valve_size=200,
        valve_color='orange',
        valve_shape=epa_valve,
        valve_border_color='k',
        valve_border_width=1,
        valve_width=3,
        valve_line_style='-',
        valve_arrows=False,
        pump_element='link',
        pump_size=200,
        pump_color='b',
        pump_shape=epa_pump,
        pump_border_color='k',
        pump_border_width=1,
        pump_width=3,
        pump_line_style='-',
        pump_arrows=False,
        base_node_color='k',
        base_node_size=30,
        base_link_color='k',
        base_link_width=1,
        base_link_line_style='-',
        base_link_arrows=False):
    model = self.model
    # If draw_nodes is True, then draw draw_nodes
    if draw_nodes:
        node_list = model['node_names']
        if element_list is None:
            node_list = [node_list[node_list.index(name)]
                         for name in node_list
                         if ((name not in model["tank_names"]
                              or draw_tanks is False)
                         and (name not in model["reservoir_names"]
                              or draw_reservoirs is False))]
        else:
            node_list = [node_list[node_list.index(name)]
                         for name in node_list
                         if ((name not in model["tank_names"]
                              or draw_tanks is False)
                         and (name not in model["reservoir_names"]
                              or draw_reservoirs is False)
                         and (name not in element_list))]
        nxp.draw_networkx_nodes(
            model["G"],
            model["pos_dict"],
            node_size=base_node_size,
            nodelist=node_list,
            node_color=base_node_color,
            ax=ax)
    # If draw_reservoirs is True, then draw draw_reservoirs
    if draw_reservoirs:
        nxp.draw_networkx_nodes(
            model["G"],
            model["pos_dict"],
            ax=ax,
            nodelist=model["reservoir_names"],
            node_size=reservoir_size,
            node_color=reservoir_color,
            edgecolors=reservoir_border_color,
            linewidths=reservoir_border_width,
            node_shape=reservoir_shape,
            label="Reservoirs")
    # If draw_tanks is True, then draw draw_tanks
    if draw_tanks:
        nxp.draw_networkx_nodes(
            model["G"],
            model["pos_dict"],
            ax=ax,
            nodelist=model["tank_names"],
            node_size=tank_size,
            node_color=tank_color,
            edgecolors=tank_border_color,
            linewidths=tank_border_width,
            node_shape=tank_shape,
            label="Tanks")
    # If draw_links is True, then draw draw_links
    if draw_links:
        pipe_name_list = model['G_pipe_name_list']
        if element_list is None:
            edgelist = [model['pipe_list'][pipe_name_list.index(name)]
                        for name in pipe_name_list
                        if ((name not in model["pump_names"]
                             or pump_element == 'node'
                             or draw_pumps is False)
                        and (name not in model["valve_names"]
                             or valve_element == 'node'
                             or draw_valves is False))]
        else:
            edgelist = [model['pipe_list'][pipe_name_list.index(name)]
                        for name in pipe_name_list
                        if ((name not in model["pump_names"]
                             or pump_element == 'node'
                             or draw_pumps is False)
                        and (name not in model["valve_names"]
                             or valve_element == 'node'
                             or draw_valves is False)
                        and (name not in element_list))]
        nxp.draw_networkx_edges(
            model["G"],
            model["pos_dict"],
            edgelist=edgelist,
            ax=ax,
            edge_color=base_link_color,
            width=base_link_width,
            style=base_link_line_style,
            arrows=base_link_arrows)
    # If draw_valves is True, then draw draw_valves
    if draw_valves:
        if valve_element == 'node':
            valve_coordinates = {}
            # For each valve, calculate midpoint along link it is located at
            # then store the coordinates of where valve should be drawn
            for i, (point1, point2) in enumerate(model["G_list_valves_only"]):
                midpoint = [(model["wn"].get_node(point1).coordinates[0]
                             + model["wn"].get_node(point2).coordinates[0])/2,
                            (model["wn"].get_node(point1).coordinates[1]
                             + model["wn"].get_node(point2).coordinates[1])/2]
                valve_coordinates[model["valve_names"][i]] = midpoint
            # Draw draw_valves after midpoint calculations
            nxp.draw_networkx_nodes(
                model["G"],
                valve_coordinates,
                ax=ax,
                nodelist=model["valve_names"],
                node_size=valve_size,
                node_color=valve_color,
                edgecolors=valve_border_color,
                linewidths=valve_border_width,
                node_shape=valve_shape,
                label="Valves")
        elif valve_element == 'link':
            nxp.draw_networkx_edges(
                model["G"],
                model["pos_dict"],
                ax=ax,
                edgelist=model["G_list_valves_only"],
                edge_color=valve_color,
                width=valve_width,
                style=valve_line_style,
                arrows=valve_arrows)
    # If draw_pumps is True, then draw draw_pumps
    if draw_pumps:
        if pump_element == 'node':
            pump_coordinates = {}
            # For each valve, calculate midpoint along link it is located at
            # then store the coordinates of where pump should be drawn
            for i, (point1, point2) in enumerate(model["G_list_pumps_only"]):
                midpoint = [(model["wn"].get_node(point1).coordinates[0]
                             + model["wn"].get_node(point2).coordinates[0])/2,
                            (model["wn"].get_node(point1).coordinates[1]
                             + model["wn"].get_node(point2).coordinates[1])/2]
                pump_coordinates[model["pump_names"][i]] = midpoint
            # Draw draw_valves after midpoint calculations
            nxp.draw_networkx_nodes(
                model["G"],
                pump_coordinates,
                ax=ax,
                nodelist=model["pump_names"],
                node_size=pump_size,
                node_color=pump_color,
                edgecolors=pump_border_color,
                linewidths=pump_border_width,
                node_shape=pump_shape,
                label="Pumps")
        elif pump_element == 'link':
            nxp.draw_networkx_edges(
                model["G"],
                model["pos_dict"],
                ax=ax,
                edgelist=model["G_list_pumps_only"],
                edge_color=pump_color,
                width=pump_width,
                style=pump_line_style,
                arrows=pump_arrows)


def plot_basic_elements(
        self,
        ax=None,
        draw_nodes=True,
        draw_links=True,
        draw_reservoirs=True,
        draw_tanks=True,
        draw_pumps=True,
        draw_valves=True,
        savefig=False,
        save_name=None,
        dpi='figure',
        save_format='png',
        legend=True,
        base_legend_loc="upper right",
        base_legend_label_font_size=15,
        base_legend_label_color='k',
        draw_legend_frame=False,
        reservoir_size=150,
        reservoir_color='b',
        reservoir_shape=epa_res,
        reservoir_border_color='k',
        reservoir_border_width=3,
        tank_size=200,
        tank_color='b',
        tank_shape=epa_tank,
        tank_border_color='k',
        tank_border_width=2,
        valve_element='node',
        valve_size=200,
        valve_color='orange',
        valve_shape=epa_valve,
        valve_border_color='k',
        valve_border_width=1,
        valve_width=3,
        valve_line_style='-',
        valve_arrows=False,
        pump_element='link',
        pump_size=200,
        pump_color='b',
        pump_shape=epa_pump,
        pump_border_color='k',
        pump_border_width=1,
        pump_width=3,
        pump_line_style='-',
        pump_arrows=False,
        base_node_color='k',
        base_node_size=30,
        base_link_color='k',
        base_link_width=1,
        base_link_line_style='-',
        base_link_arrows=False):
    # Checks if there is no draw_pumps
    if not self.model['G_list_pumps_only']:
        draw_pumps = False
    # Checks if an axis as been specified
    if ax is None:
        if ax is None:
            fig, ax = plt.subplots(figsize=self.figsize)
            ax.set_frame_on(self.axis_frame)
    # Draw all base elements w/o data associated with them
    draw_base_elements(
        self,
        ax,
        draw_nodes=draw_nodes,
        draw_reservoirs=draw_reservoirs,
        draw_tanks=draw_tanks,
        draw_links=draw_links,
        draw_valves=draw_valves,
        draw_pumps=draw_pumps,
        reservoir_size=reservoir_size,
        reservoir_color=reservoir_color,
        reservoir_shape=reservoir_shape,
        reservoir_border_color=reservoir_border_color,
        reservoir_border_width=reservoir_border_width,
        tank_size=tank_size,
        tank_color=tank_color,
        tank_shape=tank_shape,
        tank_border_color=tank_border_color,
        tank_border_width=tank_border_width,
        valve_element=valve_element,
        valve_size=valve_size,
        valve_color=valve_color,
        valve_shape=valve_shape,
        valve_border_color=valve_border_color,
        valve_border_width=valve_border_width,
        valve_width=valve_width,
        valve_line_style=valve_line_style,
        valve_arrows=valve_arrows,
        pump_element=pump_element,
        pump_size=pump_size,
        pump_color=pump_color,
        pump_shape=pump_shape,
        pump_border_color=pump_border_color,
        pump_border_width=pump_border_width,
        pump_width=pump_width,
        pump_line_style=pump_line_style,
        pump_arrows=pump_arrows,
        base_node_color=base_node_color,
        base_node_size=base_node_size,
        base_link_color=base_link_color,
        base_link_width=base_link_width,
        base_link_line_style=base_link_line_style,
        base_link_arrows=base_link_arrows)
    # Draw legend if legend is True. Only draws base elements legend
    if legend:
        draw_legend(
            ax,
<<<<<<< HEAD
            draw_pumps=draw_pumps,
            base_legend_loc=base_legend_loc,
            base_legend_label_color=base_legend_label_color,
            base_legend_label_font_size=base_legend_label_font_size,
            draw_legend_frame=draw_legend_frame, pump_color=pump_color,
=======
            pumps=pumps, base_legend_loc=base_legend_loc, font_size=font_size,
            font_color=font_color,
            legend_title_font_size=legend_title_font_size,
            draw_frame=draw_frame, pump_color=pump_color,
>>>>>>> 16362101
            base_link_color=base_link_color,
            pump_line_style=pump_line_style,
            base_link_line_style=base_link_line_style,
            base_link_arrows=base_link_arrows,
            pump_arrows=pump_arrows,
            draw_links=True,
            draw_valves=draw_valves,
            valve_element=valve_element,
            valve_line_style=valve_line_style,
            valve_color=valve_color,
            valve_arrows=valve_arrows,
            pump_element=pump_element)
    # Save figure if savefig is set to True
    if savefig:
        save_fig(self, save_name=save_name, dpi=dpi, save_format=save_format)


def draw_legend(
        ax,
        intervals=None,
        title=None,
        draw_pumps=True,
        pump_element='link',
        draw_valves=True,
        valve_element='link',
        base_legend_loc="upper right",
        discrete_legend_loc="lower right",
        base_legend_label_font_size=15,
        base_legend_label_color="k",
        discrete_legend_label_font_size=15,
        discrete_legend_label_color="k",
        discrete_legend_title_font_size=17,
        discrete_legend_title_color='k',
        cmap=None,
        color_list=None,
        draw_legend_frame=False,
        pump_color='b',
        valve_color='orange',
        valve_line_style='-',
        valve_arrows=False,
        base_link_color='k',
        node_size=None,
        link_width=None,
        element_size_intervals=None,
        element_size_legend_title=None,
        element_size_legend_loc=None,
        element_size_legend_labels=None,
        draw_base_legend=True,
        draw_discrete_legend=True,
        node_border_color='k',
        linewidths=1,
        pump_line_style='-',
        base_link_line_style='-',
        base_link_arrows=False,
        pump_arrows=False,
        draw_links=True):
    # If no intervals for data legend are specified, then create empty array
    if intervals is None:
        intervals = []
    # Get handles, labels
    handles, labels = ax.get_legend_handles_labels()

    # Where new handles will be stored
    extensions = []

    # If draw_pumps is True, then add legend element. Note that right now
    # pump_arrows does not affect legend entry, but that it may in the future,
    # hence the if statement
    if draw_pumps and pump_element == 'link':
        if pump_arrows:
            extensions.append(Line2D([0], [0], color=pump_color,
                              linestyle=pump_line_style, lw=4, label='Pumps'))
        else:
            extensions.append(Line2D([0], [0], color=pump_color,
                              linestyle=pump_line_style, lw=4, label='Pumps'))
    if draw_valves and valve_element == 'link':
        if valve_arrows:
            extensions.append(Line2D([0], [0], color=valve_color,
                              linestyle=valve_line_style, lw=4,
                              label='Valves'))
        else:
            extensions.append(Line2D([0], [0], color=valve_color,
                              linestyle=valve_line_style, lw=4,
                              label='Valves'))
    # If draw_base_links is True, then add legend element. Note that right now
    # base_link_arrows does not affect legend entry, but that it may in the
    # future, hence the if statement
    if draw_links:
        if base_link_arrows:
            extensions.append(Line2D([0], [0], color=base_link_color,
                              linestyle=base_link_line_style, lw=4,
                              label='Pipes'))
        else:
            extensions.append(Line2D([0], [0], color=base_link_color,
                              linestyle=base_link_line_style, lw=4,
                              label='Pipes'))
    # Extend handles list
    handles.extend(extensions)

    # If discrete intervals are given
    if intervals:
        # Draws base legend, which includes the legend for draw_reservoirs,
        # draw_tanks, and so on
        if draw_base_legend is True:
            legend = ax.legend(handles=handles[len(intervals):],
                               loc=base_legend_loc,
                               fontsize=base_legend_label_font_size,
                               labelcolor=base_legend_label_color,
                               frameon=draw_legend_frame)
            # Align legend text to the left, add legend to ax
            legend._legend_box.align = "left"
            ax.add_artist(legend)
        # Draws intervals, or data, legend to the ax
        if draw_discrete_legend is True:
            if isinstance(discrete_legend_label_color, str) \
                    and discrete_legend_label_color != 'interval_color':
                legend2 = ax.legend(
                    title=title,
                    handles=handles[: len(intervals)],
                    loc=discrete_legend_loc,
                    fontsize=discrete_legend_label_font_size,
                    labelcolor=discrete_legend_label_color,
                    title_fontsize=discrete_legend_title_font_size,
                    frameon=draw_legend_frame)

            if discrete_legend_label_color == 'interval_color':
                legend2 = ax.legend(
                    title=title, handles=handles[: len(intervals)],
                    loc=discrete_legend_loc,
                    fontsize=discrete_legend_label_font_size,
                    title_fontsize=discrete_legend_title_font_size,
                    frameon=draw_legend_frame)
                if color_list:
                    for i, text in enumerate(legend2.get_texts()):
                        text.set_color(color_list[i])
                elif cmap:
                    cmap = mpl.colormaps[cmap]
                    cmap_value = 1 / len(intervals)
                    for i, text in enumerate(legend2.get_texts()):
                        text.set_color(cmap(float(cmap_value)))
                        cmap_value += 1 / len(intervals)
            if isinstance(discrete_legend_label_color, list):
                legend2 = ax.legend(
                    title=title,
                    handles=handles[: len(intervals)],
                    loc=discrete_legend_loc,
                    fontsize=discrete_legend_label_font_size,
                    title_fontsize=discrete_legend_title_font_size,
                    frameon=draw_legend_frame)
                for i, text in enumerate(legend2.get_texts()):
                    text.set_color(discrete_legend_label_color[i])
            # Align legend text to the left, adds title, and adds to ax
            legend2._legend_box.align = "left"
            legend2.get_title().set_color(discrete_legend_title_color)
            ax.add_artist(legend2)
    # If there are no intervals, just draw base legend
    else:
        # Draws base legend, which includes the legend for draw_reservoirs,
        # draw_tanks, and so on
        if draw_base_legend is True:
            legend = ax.legend(handles=handles,
                               loc=base_legend_loc,
                               fontsize=base_legend_label_font_size,
                               labelcolor=base_legend_label_color,
                               frameon=draw_legend_frame)
            # Align legend text to the left, add legend to ax
            legend._legend_box.align = "left"
            ax.add_artist(legend)

    # The following code is for a node/link legend. This adds a 2nd dimension
    # to the data that can be plotted, by allowing for changes in size of
    # a node/link to represent some parameter. For now it is limited to
    # discrete node sizes, which works the same as discrete data for the color
    # of draw_nodes. To use it requires a much more involved process than all
    # other functions that viswaternet performs, and improvements to ease of
    # use will be made in the future.
    if node_size is not None and element_size_intervals is not None:
        if isinstance(node_size, list):
            handles_2 = []
            min_size = np.min(node_size)
            max_size = np.max(node_size)
            marker_sizes = np.linspace(
                min_size, max_size, element_size_intervals)
            for size, label in zip(marker_sizes, element_size_legend_labels):
                handles_2.append(Line2D([], [], marker='.', color='w',
                                 markeredgecolor=node_border_color,
                                 markeredgewidth=linewidths,
                                 label=label, markerfacecolor='k',
                                 markersize=np.sqrt(size)))
            legend3 = ax.legend(
                handles=handles_2,
                title=element_size_legend_title,
                loc=element_size_legend_loc,
                fontsize=discrete_legend_label_font_size,  # Change later!
                title_fontsize=discrete_legend_title_font_size,
                labelcolor=discrete_legend_label_color,
                frameon=draw_legend_frame)
            legend3._legend_box.align = "left"
            ax.add_artist(legend3)
    if link_width is not None and element_size_intervals is not None:
        if isinstance(link_width, list):
            handles_2 = []
            min_size = np.min(link_width)
            max_size = np.max(link_width)
            marker_sizes = np.linspace(
                min_size, max_size, element_size_intervals)
            for size, label in zip(marker_sizes, element_size_legend_labels):
                handles_2.append(Line2D([], [], marker=None, color='k',
                                 linewidth=size, label=label))
            legend3 = ax.legend(
                handles=handles_2,
                title=element_size_legend_title,
                loc=element_size_legend_loc,
                fontsize=discrete_legend_label_font_size,
                title_fontsize=discrete_legend_title_font_size,
                labelcolor=discrete_legend_label_color,
                frameon=draw_legend_frame)
            legend3._legend_box.align = "left"
            ax.add_artist(legend3)


def draw_color_bar(
        ax,
        g,
        cmap,
        color_bar_title=None,
        color_bar_width=0.03,
        color_bar_height=0.8):
    # Unruly code to make colorbar location nice and symmetrical when dealing
    # with subplots especially.
    divider = make_axes_locatable(ax)
    fig = plt.gcf()
    cax = fig.add_axes([divider.get_position()[0]+divider.get_position()[2]
                        + 0.02, (divider.get_position()[1])
                        + ((divider.get_position()[3]
                            * (1-color_bar_height)))/2,
                        color_bar_width,
                        divider.get_position()[3]*color_bar_height])
    cbar = fig.colorbar(g, cax=cax)
    cbar.set_label(color_bar_title, fontsize=10)


def draw_label(
        self,
        labels,
        x_coords,
        y_coords,
        ax=None,
        draw_nodes=None,
        draw_arrow=True,
        label_font_size=11):
    model = self.model
    if ax is None:
        ax = self.ax
    if draw_nodes is not None:
        for label, node, xCoord, yCoord in \
                zip(labels, draw_nodes, x_coords, y_coords):
            if draw_arrow:
                edge_list = []
                if label == node:
                    pass
                else:
                    model["G"].add_node(label, pos=(xCoord, yCoord))
                    model["pos_dict"][label] = (
                        model["wn"].get_node(node).coordinates[0] + xCoord,
                        model["wn"].get_node(node).coordinates[1] + yCoord)
                    edge_list.append((node, label))
                    nxp.draw_networkx_edges(
                        model["G"], model["pos_dict"], edgelist=edge_list,
                        edge_color="g", width=0.8, arrows=False)
                    model["G"].remove_node(label)
                    model["pos_dict"].pop(label, None)
                    edge_list.append((node, label))
            if draw_arrow is True:
                if xCoord < 0:
                    ax.text(
                        model["wn"].get_node(node).coordinates[0] + xCoord,
                        model["wn"].get_node(node).coordinates[1] + yCoord,
                        s=label,
                        bbox=dict(facecolor="mediumaquamarine",
                                  alpha=0.9, edgecolor="black"),
                        horizontalalignment="right",
                        verticalalignment="center",
                        fontsize=label_font_size)
                if xCoord >= 0:
                    ax.text(
                        model["wn"].get_node(node).coordinates[0] + xCoord,
                        model["wn"].get_node(node).coordinates[1] + yCoord,
                        s=label,
                        bbox=dict(facecolor="mediumaquamarine",
                                  alpha=0.9, edgecolor="black"),
                        horizontalalignment="left",
                        verticalalignment="center",
                        fontsize=label_font_size)
            else:
                ax.text(
                    model["wn"].get_node(node).coordinates[0] + xCoord,
                    model["wn"].get_node(node).coordinates[1] + yCoord,
                    s=label,
                    bbox=dict(facecolor="mediumaquamarine",
                              alpha=0.9, edgecolor="black"),
                    horizontalalignment="center",
                    verticalalignment="center", fontsize=label_font_size)
    elif draw_nodes is None:
        for label, xCoord, yCoord in zip(labels, x_coords, y_coords):
            ax.text(
                xCoord, yCoord, s=label,
                bbox=dict(facecolor="mediumaquamarine",
                          alpha=0.9, edgecolor="black"),
                horizontalalignment="center", fontsize=label_font_size,
                transform=ax.transAxes)<|MERGE_RESOLUTION|>--- conflicted
+++ resolved
@@ -587,18 +587,12 @@
     if legend:
         draw_legend(
             ax,
-<<<<<<< HEAD
             draw_pumps=draw_pumps,
             base_legend_loc=base_legend_loc,
             base_legend_label_color=base_legend_label_color,
             base_legend_label_font_size=base_legend_label_font_size,
-            draw_legend_frame=draw_legend_frame, pump_color=pump_color,
-=======
-            pumps=pumps, base_legend_loc=base_legend_loc, font_size=font_size,
-            font_color=font_color,
-            legend_title_font_size=legend_title_font_size,
-            draw_frame=draw_frame, pump_color=pump_color,
->>>>>>> 16362101
+            draw_legend_frame=draw_legend_frame,
+            pump_color=pump_color,
             base_link_color=base_link_color,
             pump_line_style=pump_line_style,
             base_link_line_style=base_link_line_style,
