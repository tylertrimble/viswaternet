# -*- coding: utf-8 -*-
"""
The viswaternet.network.initialize module initializes a viswaternet model object.
"""
import os
import wntr
<<<<<<< HEAD
import numpy as np
=======
import matplotlib.pyplot as plt
from packaging.version import Version, parse

>>>>>>> a35b7884
class VisWNModel:
    """Viswaternet model class.

    The resulting object created from VisWNModel is the basis for nearly all
    functionality that viswaternet has to offer.

    Arguments
    ---------
    inp_file : string
        Input file to be used.

    network_model : wntr.network.model.WaterNetworkModel
        WNTR WaterNetworkModel object.
    """

    def __init__(self, inp_file, network_model=None,figsize=(12,12),axis_frame=False):
        model = {}
        dirname = os.getcwd()

        if network_model is not None:
            wn = network_model
            inp_file = os.path.join(dirname, inp_file)
            model["inp_file"] = inp_file
        else:
            inp_file = os.path.join(dirname, inp_file)
            model["inp_file"] = inp_file
            wn = wntr.network.WaterNetworkModel(inp_file)
        image_path = os.getcwd()
        model["image_path"] = image_path

        # Run hydraulic simulation and store results
        model["wn"] = wn
        sim = wntr.sim.EpanetSimulator(wn)
        model["sim"] = sim
        results = sim.run_sim()
        model["results"] = results
        # =============================================================================
        #   Create name lists for easy reference
        #   junc_names excludes resevoirs and tanks
        #   node_names includes all nodes
        # =============================================================================
        valve_names = wn.valve_name_list
        pump_names = wn.pump_name_list
        model["junc_names"] = wn.junction_name_list
        model["valve_names"] = valve_names
        model["tank_names"] = wn.tank_name_list
        model["node_names"] = wn.node_name_list
        model["reservoir_names"] = wn.reservoir_name_list
        # Gets start and end points of all links
        pipe_list = []
        for link_name, link in wn.links():
            pipe_list.append((link.start_node_name,link.end_node_name))
        model["pipe_list"] = pipe_list
        # Creates wntr graph
        if parse(str(wntr.__version__)) < parse('0.5.0'):
            G = wn.get_graph()
        else:
            G = wn.to_graph()
        model["G"] = G

        # Gets node coordinates
        pos_dict = {}
        
        for name, node in wn.nodes():

            pos_dict[name] = node.coordinates
        model["pos_dict"] = pos_dict

        G_pipe_name_list = np.array(wn.link_name_list)
        G_list_pumps_only_mask = np.isin(np.array(G_pipe_name_list),np.array(pump_names))
        G_list_valves_only_mask = np.isin(np.array(G_pipe_name_list),np.array(valve_names))
        G_list_pumps_only = np.array(pipe_list)[G_list_pumps_only_mask]
        G_list_valves_only = np.array(pipe_list)[G_list_valves_only_mask]
        model["G_pipe_name_list"] = G_pipe_name_list.tolist()
        model["G_list_pumps_only"] = G_list_pumps_only.tolist()
        model["G_list_valves_only"] = G_list_valves_only.tolist()

        self.model = model
        self.figsize=figsize
        self.axis_frame=axis_frame
    from viswaternet.network.processing import get_parameter, bin_parameter
    from viswaternet.drawing.base import draw_nodes, draw_links, draw_base_elements, plot_basic_elements, draw_label
    from viswaternet.drawing.discrete import draw_discrete_nodes, draw_discrete_links, plot_discrete_nodes, plot_discrete_links
    from viswaternet.drawing.continuous import plot_continuous_links, plot_continuous_nodes
    from viswaternet.drawing.animate import animate_plot
    from viswaternet.drawing.unique import plot_unique_data
    from viswaternet.utils.convert_excel import convert_excel<|MERGE_RESOLUTION|>--- conflicted
+++ resolved
@@ -4,13 +4,9 @@
 """
 import os
 import wntr
-<<<<<<< HEAD
 import numpy as np
-=======
-import matplotlib.pyplot as plt
 from packaging.version import Version, parse
 
->>>>>>> a35b7884
 class VisWNModel:
     """Viswaternet model class.
 
