--- conflicted
+++ resolved
@@ -3,11 +3,7 @@
 import wntr
 import numpy as np
 from packaging.version import parse
-<<<<<<< HEAD
-
-=======
 from viswaternet.drawing.style import VisWaterNetStyle as style
->>>>>>> 344f288f
 class VisWNModel:
     def __init__(self,
                  inp_file,
@@ -80,10 +76,7 @@
         self.model = model
         self.figsize = figsize
         self.axis_frame = axis_frame
-<<<<<<< HEAD
-=======
         self.default_style = style('default')
->>>>>>> 344f288f
     from viswaternet.network.processing import get_parameter, bin_parameter
     from viswaternet.drawing.base import draw_nodes, draw_links, \
         draw_base_elements, plot_basic_elements, draw_label, draw_legend
