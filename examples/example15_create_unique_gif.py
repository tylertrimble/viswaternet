--- conflicted
+++ resolved
@@ -18,23 +18,10 @@
                    ax=ax,
                    
                    parameter="excel_data",
-<<<<<<< HEAD
-                   data_file = "Excel/link_numerical_data_random.xlsx",
-                   parameter_type = 'link',
-                   data_type = 'continuous',
-                   excel_columns = [0,list(range(1,35))],
-                   ax=ax, cmap = 'coolwarm',
-                   time_unit = 'hr', fps = 7, color_bar_title = 'Flowrate [m3/s]',
-=======
                    data_file = "Excel/node_numerical_data_random.xlsx", excel_columns = [0,list(range(1,35))],
-                   
                    parameter_type = 'node',
                    data_type = 'continuous',
-                   
                    time_unit = 'hr', fps = 3, color_bar_title = 'Flowrate [m3/s]',
-                   
                    cmap = 'coolwarm',
-                   
->>>>>>> 944d503d
                    save_name = 'figures/example15',save_format='mp4')    
 plt.show()