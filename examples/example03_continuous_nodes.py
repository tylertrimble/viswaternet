<<<<<<< HEAD
"""
This example demonstrates how to plot node data by assigning node color according to a colorbar.
"""
# Import libraries
import viswaternet as vis
import matplotlib.pyplot as plt

# Initialize VisWaterNet model
model = vis.VisWNModel('Networks/CTown.inp')

model.plot_continuous_nodes(parameter = "pressure", value = 10, 
                            node_size=200, 
                            save_name = 'figures/example3', dpi=400,
                            include_reservoirs=False)
plt.show()
=======
"""
This example demonstrates how to plot node data by assigning node color according to a colorbar.
"""

# Import libraries
import viswaternet as vis
import matplotlib.pyplot as plt

# Initialize VisWaterNet model
model = vis.VisWNModel('Networks/CTown.inp')

model.plot_continuous_nodes(parameter = "pressure", 
                            value = 10, 
                            node_size = 200,
                            draw_tanks = False, # do not draw tanks on the plot 
                            )                                                      
plt.show()
>>>>>>> 944d503d
<|MERGE_RESOLUTION|>--- conflicted
+++ resolved
@@ -1,20 +1,3 @@
-<<<<<<< HEAD
-"""
-This example demonstrates how to plot node data by assigning node color according to a colorbar.
-"""
-# Import libraries
-import viswaternet as vis
-import matplotlib.pyplot as plt
-
-# Initialize VisWaterNet model
-model = vis.VisWNModel('Networks/CTown.inp')
-
-model.plot_continuous_nodes(parameter = "pressure", value = 10, 
-                            node_size=200, 
-                            save_name = 'figures/example3', dpi=400,
-                            include_reservoirs=False)
-plt.show()
-=======
 """
 This example demonstrates how to plot node data by assigning node color according to a colorbar.
 """
@@ -31,5 +14,4 @@
                             node_size = 200,
                             draw_tanks = False, # do not draw tanks on the plot 
                             )                                                      
-plt.show()
->>>>>>> 944d503d
+plt.show()